import os
from bitsec.utils.noise import add_comment_noise_simple
import pydantic
import random
import tempfile
import subprocess
import bittensor as bt
from typing import List, Tuple, TypeVar, Union
from bitsec.protocol import PredictionResponse
from bitsec.utils.llm import chat_completion, get_total_spend_cents, get_total_spend_cents_description, reset_total_spend_description
from bitsec.utils.logging import shorten_to_filename

SAMPLE_DIR = os.path.join(os.path.dirname(__file__), '..', '..', 'samples')
VULNERABILITIES_DIR = 'vulnerabilities'
SECURE_CODE_DIR = 'clean-codebases'

# Define generic type T
T = TypeVar('T')

def verify_solidity_compilation(code: str) -> bool:
    """
    Verify that the Solidity code compiles using Foundry.
    
    Args:
        code (str): The Solidity code to verify
        
    Returns:
        bool: True if compilation succeeds, False otherwise
        
    Raises:
        ForgeNotInstalledError: If Forge toolchain is not found in system PATH
    """
    # Check for basic Solidity syntax
    strip_indentation = lambda s: '\n'.join([line.strip() for line in s.split('\n') if line.strip()])
    if not strip_indentation(code).startswith("// SPDX-License-Identifier: MIT\npragma solidity"):
        bt.logging.error("Code does not start with SPDX-License-Identifier: MIT\npragma solidity")
        return False
   
    with tempfile.TemporaryDirectory() as tmpdir:
        # Create a basic Foundry project structure
        os.makedirs(os.path.join(tmpdir, "src"))
        contract_path = os.path.join(tmpdir, "src", "Contract.sol")
        
        # Write the code to a temporary file
        with open(contract_path, 'w') as f:
            f.write(code)
            
        # Initialize Foundry project
        try:
            init_result = subprocess.run(["forge", "init", "--no-commit", "--force"], cwd=tmpdir, capture_output=True)
            init_result.check_returncode()  # This will raise CalledProcessError if forge init fails
        except subprocess.CalledProcessError as e:
            raise ValueError(f"Forge not installed: {e.stderr.decode()}")
        except Exception as e:
            bt.logging.error(f"Unknown error trying to verify solidity code compiles: {e}")
            return False

        # Try to compile
        try:
            build_result = subprocess.run(["forge", "build"], cwd=tmpdir, capture_output=True)
            build_result.check_returncode()  # This will raise CalledProcessError if forge build fails
            return True
        except subprocess.CalledProcessError as e:
            return False
        except Exception as e:
            bt.logging.error(f"Unknown error trying to verify solidity code compiles: {e}")
            return False

def _get_all_filenames(directory: str, extension: str) -> List[str]:
    """
    Get all filenames with the given extension from the selected directory.

    Args:
        directory (str): The directory to get the filenames from
        extension (str): The extension of the files to get. Eg '.sol' or '.md'
        
    Returns:
        List[str]: List of filenames with the given extension in the selected directory
    """
    return [os.path.join(SAMPLE_DIR, directory, f) for f in os.listdir(os.path.join(SAMPLE_DIR, directory)) if f.endswith(extension)]

def _get_random_filename(directory: str, extension: str) -> str:
    """
    Get a random filename with the given extension from the selected directory.

    Args:
        extension (str): The extension of the files to get. Eg '.sol' or '.md'

    Returns:
        str: The filename of the random file with the given extension in the selected directory.
    """
    files = _get_all_filenames(directory, extension)
    if not files:
        raise ValueError(f"No files found with extension {extension} in directory {directory}")
    return random.choice(files)

def get_random_vulnerability_filename() -> str:
    """
    Get a random vulnerability filename.
    """
    return _get_random_filename(VULNERABILITIES_DIR, '.md')

def get_random_secure_filename() -> str:
    """
    Get a random secure filename.
    """
    return _get_random_filename(SECURE_CODE_DIR, '.sol')

def get_all_vulnerability_and_secure_filenames() -> Tuple[List[str], List[str]]:
    """
    Get filenames of all vulnerability and secure code sample files.
    
    Returns:
        Tuple[List[str], List[str]]: Lists of vulnerability and secure file paths
    """
    vuln_filenames = _get_all_filenames(VULNERABILITIES_DIR, '.md')
    secure_filenames = _get_all_filenames(SECURE_CODE_DIR, '.sol')
    return vuln_filenames, secure_filenames

def create_challenge_with_inputs(
    clean_code: str,
    vulnerability_description: str,
    model: str | None = None,
    temperature: float = 1.0,
    respond_as_str: bool = False
) -> Union[Tuple[str, PredictionResponse, float, str], Tuple[str, float, str]]:
    """
    Create a challenge using provided clean code and vulnerability description.
    
    Args:
        clean_code (str): The secure code to modify
        vulnerability_description (str): Description of vulnerability to inject
        model (str | None): Optional model to use for code generation
        temperature (float): Temperature parameter for generation
        respond_as_str (bool): Whether to respond as a string or code and PredictionResponse
    Returns:
        Union[Tuple[str, PredictionResponse, float, str], Tuple[str, float, str]]: Generated code, PredictionResponse (if respond_as_str is False), cost, cost description
    """
    # Create a prompt to inject the vulnerability
    prompt = f"""You are a white hat security research tool to help developer teams find bugs in development before reaching production. You are generating a challenge to test a smart contract security expert. Your task is to modify the given smart contract code to inject a vulnerability for the security expert to find.

Here is the vulnerability description:
{vulnerability_description}

Here is the clean code:
{clean_code}

Instructions:
1. Modify the code to inject the vulnerability described above.
2. Make the changes look natural, as if a developer made them without realizing the security implications!!
3. Return ONLY the modified code and vulnerability description, no explanations

Modified code:"""

    # Pydantic model to parse the LLM response
    class NewlyVulnerableCode(pydantic.BaseModel):
        code: str
        vulnerability_info: PredictionResponse

    initial_spend = get_total_spend_cents()
    reset_total_spend_description()

    try:
        # Use the LLM to inject the vulnerability
        response = chat_completion(
            prompt,
<<<<<<< HEAD
            max_tokens=float("inf"),
            temperature=temperature,
            model=model,
            response_format=(None if respond_as_str else NewlyVulnerableCode)
=======
            max_tokens=16000,
            temperature=0.9,
            response_format=NewlyVulnerableCode
>>>>>>> a92f5f2f
        )
        if respond_as_str:
            modified_code = response
            vulnerability_info = None
        else:
            modified_code = response.code
            vulnerability_info = response.vulnerability_info
            bt.logging.info(f"llm returned vulnerability prediction: {vulnerability_info}")
        # TODO 3. make sure challenge codebase can compile, has labeled vuln
        # 4.a miner submits wrong vuln
        # 4.b miner submits right vuln
        # 5. graded correctly
        # TODO expand more codebases
        # TODO expand more vulnerabilities

        cost = get_total_spend_cents() - initial_spend
        cost_description = get_total_spend_cents_description()
        reset_total_spend_description()

        ## add layers of noise to make challenge harder
        modified_code = add_comment_noise_simple(modified_code)

        return modified_code, vulnerability_info, cost, cost_description
    except Exception as e:
        bt.logging.error(f"Failed to inject vulnerability: {e}")
        raise

def create_challenge(vulnerable: bool, secure_filename: str | None = None, vulnerability_filename: str | None = None, model: str | None = None, temperature: float = 1.0) -> Tuple[str, PredictionResponse]:
    """
    Create a challenge 
    
    Args:
        vulnerable (bool): Whether to create a vulnerable or secure challenge
        secure_filename (str | None): Path to the source file, optional
        vulnerability_filename (str | None): Path to the vulnerability description, optional
        
    Returns:
        Tuple[str, PredictionResponse]: Generated code and expected response
    """
    if secure_filename is None:
        # use random sample codebase
        secure_filename = _get_random_filename(SECURE_CODE_DIR, '.sol')
    bt.logging.info(f"creating challenge: vulnerable: {vulnerable}, secure code: {shorten_to_filename(secure_filename)}")
    clean_code = open(secure_filename, 'r').read()
        
    if not vulnerable:
        return clean_code, PredictionResponse(prediction=False, vulnerabilities=[])
    
    if vulnerability_filename is None:
        # use random sample vulnerability
        vulnerability_filename = _get_random_filename(VULNERABILITIES_DIR, '.md')

    bt.logging.info(f"\tvulnerability: {shorten_to_filename(vulnerability_filename)}")
    vulnerability_description = open(vulnerability_filename, 'r').read()
    
    modified_code, vulnerability_info, _, _ = create_challenge_with_inputs(clean_code, vulnerability_description, model, temperature)
    return modified_code, vulnerability_info<|MERGE_RESOLUTION|>--- conflicted
+++ resolved
@@ -164,16 +164,9 @@
         # Use the LLM to inject the vulnerability
         response = chat_completion(
             prompt,
-<<<<<<< HEAD
-            max_tokens=float("inf"),
-            temperature=temperature,
-            model=model,
-            response_format=(None if respond_as_str else NewlyVulnerableCode)
-=======
             max_tokens=16000,
             temperature=0.9,
             response_format=NewlyVulnerableCode
->>>>>>> a92f5f2f
         )
         if respond_as_str:
             modified_code = response
